--- conflicted
+++ resolved
@@ -117,7 +117,6 @@
 			}
 		})
 		this._device.on('connected', () => {
-<<<<<<< HEAD
 			this.emit('connectionChanged', true)
 
 			this._device.getNodeByPath([1, 1]).then((node) => {
@@ -129,7 +128,6 @@
 					}
 				})
 			})
-=======
 			// this._device.getNodeByPath([1, 1]).then((node) => {
 			// 	this._device.getDirectory(node).then((res) => {
 			// 		const children = node.getChildren()
@@ -139,7 +137,6 @@
 			// 		}
 			// 	})
 			// })
->>>>>>> 981f74b3
 		})
 	}
 
@@ -292,7 +289,7 @@
 					this._savedNodes[path] = node
 					resolve(node)
 				})
-				.catch((e) => console.log('PATH ERROR', e))
+				.catch((e) => this.emit('error', `Path error: ${e.toString()}`))
 
 			}
 		})
@@ -300,8 +297,7 @@
 
 	// @ts-ignore no-unused-vars
 	private _defaultCommandReceiver (time: number, command: LawoCommand) {
-
-		console.log('COMMAND', command)
+		this.emit('info', `Ember command: ${JSON.stringify(command)}`)
 
 		// if (command.transitionDuration && command.attribute === 'Motor dB Value') { // I don't think we can transition any other values
 		// 	const source = this._sourceNames[command.path.substr(4, 1)] // theoretically speaking anyway
@@ -310,14 +306,14 @@
 		// 	this._device.invokeFunction(faderRamp, { source, value: command.value, duration: command.transitionDuration })
 		// } else {
 
-			// TODO: this._mappingToAttributes is dependent of this.mappings, which we should not have any dependencies to at this point
+		// TODO: this._mappingToAttributes is dependent of this.mappings, which we should not have any dependencies to at this point
 
 		this._getNodeByPath(command.path)
 			.then((node: any) => {
 				this._device.setValue(node, new Ember.ParameterContents(command.value, 'real'))
-				.then((res) => console.log('EMBER RESULTAT', res))
+				.then((res) => this.emit('info', `Ember result: ${JSON.stringify(res)}`))
 				.catch((e) => console.log(e))
 			})
-			.catch((e) => console.log('EMBER ERRRROOOOR', e))
+			.catch((e) => this.emit('error', `Ember command error: ${e.toString()}`))
 	}
 }